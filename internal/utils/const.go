package utils

import (
	"errors"
	"regexp"
	"strings"
	"time"
)

const (
	// RFC3339Zero is the default value for time.Time.Unix().
	RFC3339Zero = int64(-62135596800)

	clean   = "clean"
	tagged  = "tagged"
	unknown = "unknown"
)

const (
	period = "."
	https  = "https"
	wss    = "wss"
)

// X.509 consts.
const (
	BlockTypeRSAPrivateKey      = "RSA PRIVATE KEY"
	BlockTypeRSAPublicKey       = "RSA PUBLIC KEY"
	BlockTypeECDSAPrivateKey    = "EC PRIVATE KEY"
	BlockTypePKCS8PrivateKey    = "PRIVATE KEY"
	BlockTypePKIXPublicKey      = "PUBLIC KEY"
	BlockTypeCertificate        = "CERTIFICATE"
	BlockTypeCertificateRequest = "CERTIFICATE REQUEST"

	KeyAlgorithmRSA     = "RSA"
	KeyAlgorithmECDSA   = "ECDSA"
	KeyAlgorithmEd25519 = "ED25519"

	HashAlgorithmSHA1   = "SHA1"
	HashAlgorithmSHA256 = "SHA256"
	HashAlgorithmSHA384 = "SHA384"
	HashAlgorithmSHA512 = "SHA512"

	EllipticCurveP224 = "P224"
	EllipticCurveP256 = "P256"
	EllipticCurveP384 = "P384"
	EllipticCurveP521 = "P521"

	EllipticCurveAltP224 = "P-224"
	EllipticCurveAltP256 = "P-256"
	EllipticCurveAltP384 = "P-384"
	EllipticCurveAltP521 = "P-521"
)

const (
	// Hour is an int based representation of the time unit.
	Hour = time.Minute * 60

	// Day is an int based representation of the time unit.
	Day = Hour * 24

	// Week is an int based representation of the time unit.
	Week = Day * 7

	// Year is an int based representation of the time unit.
	Year = Day * 365

	// Month is an int based representation of the time unit.
	Month = Year / 12
)

var (
	standardDurationUnits = []string{"ns", "us", "µs", "μs", "ms", "s", "m", "h"}
	reDurationSeconds     = regexp.MustCompile(`^\d+$`)
	reDurationStandard    = regexp.MustCompile(`(?P<Duration>[1-9]\d*?)(?P<Unit>[^\d\s]+)`)
)

// Duration unit types.
const (
	DurationUnitDays   = "d"
	DurationUnitWeeks  = "w"
	DurationUnitMonths = "M"
	DurationUnitYears  = "y"
)

// Number of hours in particular measurements of time.
const (
	HoursInDay   = 24
	HoursInWeek  = HoursInDay * 7
	HoursInMonth = HoursInDay * 30
	HoursInYear  = HoursInDay * 365
)

const (
	// timeUnixEpochAsMicrosoftNTEpoch represents the unix epoch as a Microsoft NT Epoch.
	// The Microsoft NT Epoch is ticks since Jan 1, 1601 (1 tick is 100ns).
	timeUnixEpochAsMicrosoftNTEpoch uint64 = 116444736000000000
)

const (
	// CharSetAlphabeticLower are literally just valid alphabetic lowercase printable ASCII chars.
	CharSetAlphabeticLower = "abcdefghijklmnopqrstuvwxyz"

	// CharSetAlphabeticUpper are literally just valid alphabetic uppercase printable ASCII chars.
	CharSetAlphabeticUpper = "ABCDEFGHIJKLMNOPQRSTUVWXYZ"

	// CharSetAlphabetic are literally just valid alphabetic printable ASCII chars.
	CharSetAlphabetic = CharSetAlphabeticLower + CharSetAlphabeticUpper

	// CharSetNumeric are literally just valid numeric chars.
	CharSetNumeric = "0123456789"

	// CharSetNumericHex are literally just valid hexadecimal printable ASCII chars.
	CharSetNumericHex = CharSetNumeric + "ABCDEF"

	// CharSetSymbolic are literally just valid symbolic printable ASCII chars.
	CharSetSymbolic = "!\"#$%&'()*+,-./:;<=>?@[\\]^_`{|}~"

	// CharSetSymbolicRFC3986Unreserved are RFC3986 unreserved symbol characters.
	// See https://www.rfc-editor.org/rfc/rfc3986#section-2.3.
	CharSetSymbolicRFC3986Unreserved = "-._~"

	// CharSetAlphaNumeric are literally just valid alphanumeric printable ASCII chars.
	CharSetAlphaNumeric = CharSetAlphabetic + CharSetNumeric

	// CharSetASCII are literally just valid printable ASCII chars.
	CharSetASCII = CharSetAlphabetic + CharSetNumeric + CharSetSymbolic

	// CharSetRFC3986Unreserved are RFC3986 unreserved characters.
	// See https://www.rfc-editor.org/rfc/rfc3986#section-2.3.
	CharSetRFC3986Unreserved = CharSetAlphabetic + CharSetNumeric + CharSetSymbolicRFC3986Unreserved

	// CharSetUnambiguousUpper  are a set of unambiguous uppercase characters.
	CharSetUnambiguousUpper = "ABCDEFGHJKLMNOPQRTUVWYXZ2346789"
)

var (
	regexCharSetUnambiguousUpper = regexp.MustCompile(`[^` + CharSetUnambiguousUpper + `]+`)
)

var htmlEscaper = strings.NewReplacer(
	"&", "&amp;",
	"<", "&lt;",
	">", "&gt;",
	`"`, "&#34;",
	"'", "&#39;",
)

// ErrTimeoutReached error thrown when a timeout is reached.
<<<<<<< HEAD
var ErrTimeoutReached = errors.New("timeout reached")
=======
var ErrTimeoutReached = errors.New("timeout reached")

const (
	windows             = "windows"
	errFmtLinuxNotFound = "open %s: no such file or directory"
)
>>>>>>> 5a101fbe
<|MERGE_RESOLUTION|>--- conflicted
+++ resolved
@@ -98,38 +98,6 @@
 )
 
 const (
-	// CharSetAlphabeticLower are literally just valid alphabetic lowercase printable ASCII chars.
-	CharSetAlphabeticLower = "abcdefghijklmnopqrstuvwxyz"
-
-	// CharSetAlphabeticUpper are literally just valid alphabetic uppercase printable ASCII chars.
-	CharSetAlphabeticUpper = "ABCDEFGHIJKLMNOPQRSTUVWXYZ"
-
-	// CharSetAlphabetic are literally just valid alphabetic printable ASCII chars.
-	CharSetAlphabetic = CharSetAlphabeticLower + CharSetAlphabeticUpper
-
-	// CharSetNumeric are literally just valid numeric chars.
-	CharSetNumeric = "0123456789"
-
-	// CharSetNumericHex are literally just valid hexadecimal printable ASCII chars.
-	CharSetNumericHex = CharSetNumeric + "ABCDEF"
-
-	// CharSetSymbolic are literally just valid symbolic printable ASCII chars.
-	CharSetSymbolic = "!\"#$%&'()*+,-./:;<=>?@[\\]^_`{|}~"
-
-	// CharSetSymbolicRFC3986Unreserved are RFC3986 unreserved symbol characters.
-	// See https://www.rfc-editor.org/rfc/rfc3986#section-2.3.
-	CharSetSymbolicRFC3986Unreserved = "-._~"
-
-	// CharSetAlphaNumeric are literally just valid alphanumeric printable ASCII chars.
-	CharSetAlphaNumeric = CharSetAlphabetic + CharSetNumeric
-
-	// CharSetASCII are literally just valid printable ASCII chars.
-	CharSetASCII = CharSetAlphabetic + CharSetNumeric + CharSetSymbolic
-
-	// CharSetRFC3986Unreserved are RFC3986 unreserved characters.
-	// See https://www.rfc-editor.org/rfc/rfc3986#section-2.3.
-	CharSetRFC3986Unreserved = CharSetAlphabetic + CharSetNumeric + CharSetSymbolicRFC3986Unreserved
-
 	// CharSetUnambiguousUpper  are a set of unambiguous uppercase characters.
 	CharSetUnambiguousUpper = "ABCDEFGHJKLMNOPQRTUVWYXZ2346789"
 )
@@ -147,13 +115,9 @@
 )
 
 // ErrTimeoutReached error thrown when a timeout is reached.
-<<<<<<< HEAD
-var ErrTimeoutReached = errors.New("timeout reached")
-=======
 var ErrTimeoutReached = errors.New("timeout reached")
 
 const (
 	windows             = "windows"
 	errFmtLinuxNotFound = "open %s: no such file or directory"
-)
->>>>>>> 5a101fbe
+)