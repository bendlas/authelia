package templates

import (
	"fmt"
	th "html/template"
	"os"
	"path"
	"path/filepath"
<<<<<<< HEAD
	tt "text/template"
)

=======
	"strings"
	tt "text/template"
)

const (
	envPrefix  = "AUTHELIA_"
	envXPrefix = "X_AUTHELIA_"
)

// IMPORTANT: This is a copy of github.com/authelia/authelia/internal/configuration's secretSuffixes except all uppercase.
// Make sure you update these at the same time.
var envSecretSuffixes = []string{
	"KEY", "SECRET", "PASSWORD", "TOKEN", "CERTIFICATE_CHAIN",
}

func isSecretEnvKey(key string) (isSecretEnvKey bool) {
	key = strings.ToUpper(key)

	if !strings.HasPrefix(key, envPrefix) && !strings.HasPrefix(key, envXPrefix) {
		return false
	}

	for _, s := range envSecretSuffixes {
		suffix := strings.ToUpper(s)

		if strings.HasSuffix(key, suffix) {
			return true
		}
	}

	return false
}

>>>>>>> 5a101fbe
func templateExists(path string) (exists bool) {
	info, err := os.Stat(path)
	if err != nil {
		return false
	}

	if info.IsDir() {
		return false
	}

	return true
}

func readTemplate(name, ext, category, overridePath string) (tPath string, embed bool, data []byte, err error) {
	if overridePath != "" {
		tPath = filepath.Join(overridePath, name+ext)

		if templateExists(tPath) {
			if data, err = os.ReadFile(tPath); err != nil {
				return tPath, false, nil, fmt.Errorf("failed to read template override at path '%s': %w", tPath, err)
			}

			return tPath, false, data, nil
		}
	}

	tPath = path.Join("src", category, name+ext)

	if data, err = embedFS.ReadFile(tPath); err != nil {
		return tPath, true, nil, fmt.Errorf("failed to read embedded template '%s': %w", tPath, err)
	}

	return tPath, true, data, nil
}

func parseTextTemplate(name, tPath string, embed bool, data []byte) (t *tt.Template, err error) {
<<<<<<< HEAD
	if t, err = tt.New(name + extText).Parse(string(data)); err != nil {
		if embed {
			return nil, fmt.Errorf("failed to parse embedded template '%s': %w", tPath, err)
		}

		return nil, fmt.Errorf("failed to parse template override at path '%s': %w", tPath, err)
	}

	return t, nil
}

func parseHTMLTemplate(name, tPath string, embed bool, data []byte) (t *th.Template, err error) {
	if t, err = th.New(name + extHTML).Parse(string(data)); err != nil {
=======
	if t, err = tt.New(name + extText).Funcs(FuncMap()).Parse(string(data)); err != nil {
>>>>>>> 5a101fbe
		if embed {
			return nil, fmt.Errorf("failed to parse embedded template '%s': %w", tPath, err)
		}

		return nil, fmt.Errorf("failed to parse template override at path '%s': %w", tPath, err)
	}

	return t, nil
}

<<<<<<< HEAD
=======
func parseHTMLTemplate(name, tPath string, embed bool, data []byte) (t *th.Template, err error) {
	if t, err = th.New(name + extHTML).Funcs(FuncMap()).Parse(string(data)); err != nil {
		if embed {
			return nil, fmt.Errorf("failed to parse embedded template '%s': %w", tPath, err)
		}

		return nil, fmt.Errorf("failed to parse template override at path '%s': %w", tPath, err)
	}

	return t, nil
}

>>>>>>> 5a101fbe
func loadEmailTemplate(name, overridePath string) (t *EmailTemplate, err error) {
	var (
		embed bool
		tpath string
		data  []byte
	)

	t = &EmailTemplate{}

	if tpath, embed, data, err = readTemplate(name, extText, TemplateCategoryNotifications, overridePath); err != nil {
		return nil, err
	}

	if t.Text, err = parseTextTemplate(name, tpath, embed, data); err != nil {
<<<<<<< HEAD
		return nil, err
	}

	if tpath, embed, data, err = readTemplate(name, extHTML, TemplateCategoryNotifications, overridePath); err != nil {
		return nil, err
	}

=======
		return nil, err
	}

	if tpath, embed, data, err = readTemplate(name, extHTML, TemplateCategoryNotifications, overridePath); err != nil {
		return nil, err
	}

>>>>>>> 5a101fbe
	if t.HTML, err = parseHTMLTemplate(name, tpath, embed, data); err != nil {
		return nil, err
	}

	return t, nil
}<|MERGE_RESOLUTION|>--- conflicted
+++ resolved
@@ -6,11 +6,6 @@
 	"os"
 	"path"
 	"path/filepath"
-<<<<<<< HEAD
-	tt "text/template"
-)
-
-=======
 	"strings"
 	tt "text/template"
 )
@@ -44,7 +39,6 @@
 	return false
 }
 
->>>>>>> 5a101fbe
 func templateExists(path string) (exists bool) {
 	info, err := os.Stat(path)
 	if err != nil {
@@ -81,8 +75,7 @@
 }
 
 func parseTextTemplate(name, tPath string, embed bool, data []byte) (t *tt.Template, err error) {
-<<<<<<< HEAD
-	if t, err = tt.New(name + extText).Parse(string(data)); err != nil {
+	if t, err = tt.New(name + extText).Funcs(FuncMap()).Parse(string(data)); err != nil {
 		if embed {
 			return nil, fmt.Errorf("failed to parse embedded template '%s': %w", tPath, err)
 		}
@@ -93,23 +86,6 @@
 	return t, nil
 }
 
-func parseHTMLTemplate(name, tPath string, embed bool, data []byte) (t *th.Template, err error) {
-	if t, err = th.New(name + extHTML).Parse(string(data)); err != nil {
-=======
-	if t, err = tt.New(name + extText).Funcs(FuncMap()).Parse(string(data)); err != nil {
->>>>>>> 5a101fbe
-		if embed {
-			return nil, fmt.Errorf("failed to parse embedded template '%s': %w", tPath, err)
-		}
-
-		return nil, fmt.Errorf("failed to parse template override at path '%s': %w", tPath, err)
-	}
-
-	return t, nil
-}
-
-<<<<<<< HEAD
-=======
 func parseHTMLTemplate(name, tPath string, embed bool, data []byte) (t *th.Template, err error) {
 	if t, err = th.New(name + extHTML).Funcs(FuncMap()).Parse(string(data)); err != nil {
 		if embed {
@@ -122,7 +98,6 @@
 	return t, nil
 }
 
->>>>>>> 5a101fbe
 func loadEmailTemplate(name, overridePath string) (t *EmailTemplate, err error) {
 	var (
 		embed bool
@@ -137,7 +112,6 @@
 	}
 
 	if t.Text, err = parseTextTemplate(name, tpath, embed, data); err != nil {
-<<<<<<< HEAD
 		return nil, err
 	}
 
@@ -145,15 +119,6 @@
 		return nil, err
 	}
 
-=======
-		return nil, err
-	}
-
-	if tpath, embed, data, err = readTemplate(name, extHTML, TemplateCategoryNotifications, overridePath); err != nil {
-		return nil, err
-	}
-
->>>>>>> 5a101fbe
 	if t.HTML, err = parseHTMLTemplate(name, tpath, embed, data); err != nil {
 		return nil, err
 	}
