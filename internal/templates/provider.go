package templates

import (
	"fmt"
)

// New creates a new templates' provider.
func New(config Config) (provider *Provider, err error) {
	provider = &Provider{
		config: config,
	}

	if err = provider.load(); err != nil {
		return nil, err
	}

	return provider, nil
}

// Provider of templates.
type Provider struct {
	config    Config
	templates Templates
}

<<<<<<< HEAD
// GetPasswordResetEmailTemplate returns the EmailTemplate for Password Reset notifications.
func (p *Provider) GetPasswordResetEmailTemplate() (t *EmailTemplate) {
	return p.templates.notification.passwordReset
=======
func (p *Provider) GetEventEmailTemplate() (t *EmailTemplate) {
	return p.templates.notification.event
>>>>>>> 5a101fbe
}

// GetIdentityVerificationEmailTemplate returns the EmailTemplate for Identity Verification notifications.
func (p *Provider) GetIdentityVerificationEmailTemplate() (t *EmailTemplate) {
	return p.templates.notification.identityVerification
<<<<<<< HEAD
}

// GetOneTimePasswordEmailTemplate returns the EmailTemplate for One Time Password notifications.
func (p *Provider) GetOneTimePasswordEmailTemplate() (t *EmailTemplate) {
	return p.templates.notification.otp
=======
>>>>>>> 5a101fbe
}

func (p *Provider) load() (err error) {
	var errs []error

	if p.templates.notification.identityVerification, err = loadEmailTemplate(TemplateNameEmailIdentityVerification, p.config.EmailTemplatesPath); err != nil {
<<<<<<< HEAD
		errs = append(errs, err)
	}

	if p.templates.notification.passwordReset, err = loadEmailTemplate(TemplateNameEmailPasswordReset, p.config.EmailTemplatesPath); err != nil {
		errs = append(errs, err)
	}

	if p.templates.notification.otp, err = loadEmailTemplate(TemplateNameEmailOneTimePassword, p.config.EmailTemplatesPath); err != nil {
		errs = append(errs, err)
	}

=======
		errs = append(errs, err)
	}

	if p.templates.notification.event, err = loadEmailTemplate(TemplateNameEmailEvent, p.config.EmailTemplatesPath); err != nil {
		errs = append(errs, err)
	}

>>>>>>> 5a101fbe
	if len(errs) != 0 {
		for i, e := range errs {
			if i == 0 {
				err = e
				continue
			}

			err = fmt.Errorf("%v, %w", err, e)
		}

		return fmt.Errorf("one or more errors occurred loading templates: %w", err)
	}

	return nil
}<|MERGE_RESOLUTION|>--- conflicted
+++ resolved
@@ -23,38 +23,25 @@
 	templates Templates
 }
 
-<<<<<<< HEAD
-// GetPasswordResetEmailTemplate returns the EmailTemplate for Password Reset notifications.
-func (p *Provider) GetPasswordResetEmailTemplate() (t *EmailTemplate) {
-	return p.templates.notification.passwordReset
-=======
+// GetEventEmailTemplate returns the EmailTemplate for Event notifications.
 func (p *Provider) GetEventEmailTemplate() (t *EmailTemplate) {
 	return p.templates.notification.event
->>>>>>> 5a101fbe
 }
 
 // GetIdentityVerificationEmailTemplate returns the EmailTemplate for Identity Verification notifications.
 func (p *Provider) GetIdentityVerificationEmailTemplate() (t *EmailTemplate) {
 	return p.templates.notification.identityVerification
-<<<<<<< HEAD
 }
 
 // GetOneTimePasswordEmailTemplate returns the EmailTemplate for One Time Password notifications.
 func (p *Provider) GetOneTimePasswordEmailTemplate() (t *EmailTemplate) {
 	return p.templates.notification.otp
-=======
->>>>>>> 5a101fbe
 }
 
 func (p *Provider) load() (err error) {
 	var errs []error
 
 	if p.templates.notification.identityVerification, err = loadEmailTemplate(TemplateNameEmailIdentityVerification, p.config.EmailTemplatesPath); err != nil {
-<<<<<<< HEAD
-		errs = append(errs, err)
-	}
-
-	if p.templates.notification.passwordReset, err = loadEmailTemplate(TemplateNameEmailPasswordReset, p.config.EmailTemplatesPath); err != nil {
 		errs = append(errs, err)
 	}
 
@@ -62,15 +49,10 @@
 		errs = append(errs, err)
 	}
 
-=======
-		errs = append(errs, err)
-	}
-
 	if p.templates.notification.event, err = loadEmailTemplate(TemplateNameEmailEvent, p.config.EmailTemplatesPath); err != nil {
 		errs = append(errs, err)
 	}
 
->>>>>>> 5a101fbe
 	if len(errs) != 0 {
 		for i, e := range errs {
 			if i == 0 {
